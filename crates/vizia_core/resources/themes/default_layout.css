<<<<<<< HEAD
button {
    width: auto;
    height: 32px;
    child-left: 8px;
    child-right: 8px;
    child-top: 1s;
=======
/* Button */

button {
    width: auto;
    height: 32px;
    child-left: 8px;
    child-right: 8px;
    child-top: 4px;
    child-bottom: 4px;
    overflow: visible;
}

button label {
    child-space: 1s;
}

button.icon {
    width: 32px;
    height: 32px;
    child-space: 1s;
}

/* Checkbox */

checkbox {
    width: 20px;
    height: 20px;
    child-space: 1s;
}

/* Chip */

chip {
    width: auto;
    height: auto;
    child-left: 8px;
    child-right: 8px;
    child-top: 4px;
    child-bottom: 4px;
}

chip label {
    height: auto;
    width: auto;
}

/* Color picker */

/* Datepicker */

datepicker {
    width: 252px;
    height: 289px;
    child-space: 8px;
    row-between: 8px;
}

.datepicker-header {
    width: 1s;
    height: auto;
    col-between: 4px;
}

.datepicker-header picklist dropdown popup {
    left: -28px;
    width: 131px;
}

.datepicker-divisor {
    width: 1s;
    height: 1px;
}

.datepicker-calendar {
    width: auto;
    height: auto;
    left: 1s;
    right: 1s;
}

.datepicker-calendar-header {
    child-space: 1s;
    width: 32px;
    height: 32px;
}

.datepicker-calendar-day {
    width: 32px;
    height: 32px;
    child-space: 1s;
}

.datepicker-calendar-day-disabled {
    width: 32px;
    height: 32px;
    child-space: 1s;
}

.datepicker-selected-date {
    left: 1s;
    right: 1s;
}

.datepicker-actions-container {
    left: 1s;
    right: 1s;
    col-between: 4px;
}

.datepicker-cancel {
    width: auto;
    height: auto;
}

.datepicker-cancel label {
    top: 2px;
    bottom: 2px;
    right: 8px;
    left: 8px;
}

.datepicker-apply {
    width: auto;
    height: auto;
}

.datepicker-apply label {
    top: 2px;
    bottom: 2px;
    right: 8px;
    left: 8px;
}

/* Date Time Picker */

datetimepicker {
    height: 322px;
    width: 252px;
}

datetimepicker tabheader {
    width: 1s;
}

datetimepicker tabheader label {
    width: 1s;
    height: 32px;
    child-space: 1s;
}

datetimepicker tabheader .indicator {
    height: 1px;
}

/* Dropdown */

dropdown {
    height: 32px;
}

dropdown .title {
    width: 1s;
    height: 1s;
    child-left: 8px;
    child-right: 4px;
    child-top: 1s;
    child-bottom: 1s;
}

dropdown popup {
    width: 100%;
    height: auto;
}

dropdown popup list {
    width: 100%;
    height: auto;
    child-top: 4px;
    child-bottom: 4px;
}

dropdown list label {
    width: 100%;
    height: 32px;
    child-left: 6px;
    child-top: 1s;
    child-bottom: 1s;
}

dropdown vstack {
    child-space: auto;
}

/* Element */

/* Image */

image {
    width: auto;
    height: auto;
}

/* Knob */

knob {
    width: 32px;
    height: 32px;
}

knob.small {
    width: 24px;
    height: 24px;
}

.knob-track {
    width: 1s;
    height: 1s;
}

.knob-head {
    width: 1s;
    height: 1s;
    top: 2px;
    left: 2px;
    right: 2px;
    bottom: 2px;
}

.knob-tick {
    width: 2px;
    height: 8px;
    left: 1s;
    right: 1s;
    top: 2px;
    bottom: 1s;
}

knob.small .knob-tick {
    height: 4px;
}

/* Label */

label {
    width: auto;
    height: auto;
    max-width: 100%;
    min-width: 0px;
    layout-type: row;
    child-space: auto;
    child-left: 0px;
}

label.icon {
    font-family: "Entypo", sans-serif;
}

label.material-icon {
    font-family: "Material Icons", sans-serif;
}

/* List */

/* Menu */

menu {
    overflow: visible;
}

menu > menustack {
    position-type: self-directed;
    z-index: 1000;
    display: none;
}

menu:selected > menustack {
    display: flex;
}

menustack {
    width: auto;
    height: auto;
    overflow: visible;
    col-between: 4px;
}

menustack.vertical {
    layout-type: column;
    child-top: 4px;
    child-bottom: 4px;
}

menustack.horizontal {
    layout-type: row;
}

menustack.vertical > menu > menustack {
    left: 100%;
}

menustack.horizontal > menu > menustack {
    top: 100%;
}

menustack.vertical > menu > hstack > .menu_arrow {
    display: flex;
    font: "material";
    left: 1s;
    top: 1s;
    bottom: 1s;
}

menucontroller {
    width: 0px;
    height: 0px;
    overflow: visible;
}

menucontroller label {
    left: 8px;
    right: 8px;
}

.menu_arrow {
    display: none;
}

/* Notification */

notification {
    width: 420px;
    height: auto;
}

notification .color-strip {
    width: 2px;
    height: 1s;
}

notification .notification-header {
    width: 1s;
    height: auto;
    child-left: 12px;
    child-right: 4px;
    child-top: 4px;
    child-bottom: 4px;
    col-between: 12px;
}

notification .notification-header label {
    width: 1s;
}

notification .notification-container {
    width: 1s;
    height: auto;
    child-left: 16px;
    child-right: 16px;
    child-top: 8px;
    child-bottom: 8px;
    overflow: visible;
}

notification .notification-container label {
    width: 1s;
    height: auto;
    overflow: visible;
}

notification .icon-container {
    width: auto;
    height: auto;
    col-between: 0px;
}

notification .icon {
    width: 24px;
    height: 24px;
    child-space: 1s;
}

notification .icon label {
    width: auto;
    height: auto;
}

/* Picklist */

/* Popup */

popup {
    width: auto;
    height: auto;
    display: none;
    opacity: 0;
}

popup:checked {
    display: flex;
    opacity: 1;
}

/* Progress Bar */

/* Progress Steps */

/* Radiobutton */

radiobutton {
    width: 16px;
    height: 16px;
    child-space: 1s;
}

radiobutton .inner {
    width: 0px;
    height: 0px;
}

radiobutton:checked .inner {
    width: 8px;
    height: 8px;
}

radiobutton:disabled .inner {
    width: 8px;
    height: 8px;
}

/* Searchbox */

/* Scroll View */

scrollview {
    overflow: hidden;
}

scrollview > .scroll_content {
    width: auto;
    height: auto;
    min-width: 100%;
    min-height: 100%;
    position-type: self-directed;
}

scrollview > scrollbar.horizontal {
    width: 1s;
    height: 8px;
    left: 0px;
    right: 0px;
    top: 1s;
    bottom: 0px;
}

scrollview > scrollbar.vertical {
    width: 8px;
    height: 1s;
    left: 1s;
    top: 0px;
    bottom: 0px;
    right: 0px;
}

/* Scroll Bar */

scrollbar.horizontal {
    height: 8px;
}

scrollbar.vertical {
    width: 8px;
}

scrollbar .thumb {
    min-width: 4px;
    min-height: 4px;
}

scrollbar.horizontal .thumb {
    height: 1s;
}

scrollbar.vertical .thumb {
    width: 1s;
}

/* Slider */

slider {
    height: 8px;
    width: 1s;
    border-radius: 2px;
}

slider.vertical {
    top: auto;
    bottom: auto;
    height: 1s;
    width: 8px;
}

slider .thumb {
    width: 16px;
    height: 16px;
    top: 1s;
    bottom: 1s;
    child-space: 1s;
}

/* Named Slider */

namedslider {
    height: 28px;
    child-top: 1s;
    child-bottom: 1s;
    child-space: 2px;
    child-left: 2px;
    child-right: 0px;
    col-between: 4px;
}

namedslider > textbox {
    min-width: 55px;
}

namedslider slider {
    width: 1s;
    height: 1s;
    top: 0px;
    bottom: 0px;
}

namedslider slider label {
    left: 4px;
    top: 1s;
    bottom: 1s;
    right: 4px;
}

/* Spinbox */

spinbox {
    child-space: 1s;
    child-left: 4px;
    child-right: 4px;
}

spinbox.horizontal {
    layout-type: row;
    height: 32px;
}

spinbox.vertical {
    layout-type: column;
    width: 32px;
}

spinbox.vertical {
    child-top: 4px;
    child-bottom: 4px;
}

spinbox .container {
    width: auto;
}

spinbox .spinbox-button {
    height: 24px;
    child-space: 1s;
}

spinbox.horizontal .spinbox-button {
    width: 24px;
}

spinbox.vertical .spinbox-button {
    width: 1s;
}

spinbox .spinbox-value {
    width: 1s;
    height: 1s;
    child-space: 1s;
}

spinbox label.spinbox-value {
    width: auto;
    left: 1s;
    right: 1s;
}

spinbox textbox.spinbox-value {
    width: auto;
    min-width: 24px;
    height: 24px;
    child-space: 1s;
    left: 4px;
    right: 4px;
}

spinbox textbox.spinbox-value textboxcontainer {
    min-width: 32px;
    child-space: 1s;
    width: auto;
}

spinbox textbox.spinbox-value textboxlabel {
    width: auto;
}

spinbox picklist.spinbox-value {
    width: 1s;
    child-space: 1s;
}

spinbox picklist.spinbox-value dropdown {
    width: 100%;
}

spinbox picklist.spinbox-value .title {
    width: 1s;
    col-between: 4px;
}

spinbox picklist.spinbox-value .title label {
    left: 1s;
    right: 1s;
}

/* Stack */

zstack > * {
    position-type: self-directed;
}

/* Switch */

switch {
    width: 30px;
    height: 18px;
}

switch .switch-handle {
    left: 0px;
    width: 18px;
    height: 18px;
    transition: left 0.1 0;
}

switch .switch-handle-bg {
    width: 30px;
    height: 12px;
    top: 1s;
    bottom: 1s;
    transition: background-color 0.1 0;
}

switch:checked .switch-handle {
    left: 12px;
    transition: left 0.1 0;
}

/* Tab */

tabview {
    width: 1s;
    height: 1s;
}

tabview.vertical {
    layout-type: row;
}

tabview.vertical tabheader {
    layout-type: row;
}

tabview .tabview-tabheader-wrapper {
    layout-type: row;
}

tabview.vertical .tabview-tabheader-wrapper {
    layout-type: column;
}

.tabview-tabheader-wrapper {
    height: auto;
    col-between: 1px;
}

tabheader {
    width: auto;
    height: 32px;
}

tabheader label {
    height: 1s;
    child-left: 4px;
    child-right: 4px;
    child-top: 1s;
    child-bottom: 1s;
}

tabheader .indicator {
    height: 2px;
}

/* tabheader label {
    top: 4px;
    bottom: 4px;
    left: 8px;
    right: 8px;
} 

.tabview-content-wrapper {
    width: 1s;
    height: 1s;
} */

/* Table */

table {
    child-left: 4px;
    child-top: 4px;
    child-right: 4px;
    child-bottom: 4px;
}

tablecolumn * {
    row-between: 4px;
}

.table-column-header {
    height: 30px;
    bottom: 8px;
}

.table-column-title {
    child-left: 5px;
    width: 1s;
    height: 1s;
}

.table-column-icon {
    width: 30px;
    child-space: 1s;
}

.table-row-divisor {
    height: 1px;
}

.table-element {
    width: 1s;
    height: 32px;
    child-space: 1s;
    child-left: 4px;
}

.table-element-colored {
    left: 4px;
    top: 1s;
    bottom: 1s;
    child-space: 1s;
    child-left: 8px;
    child-right: 8px;
    child-top: 2px;
    child-bottom: 2px;
}

/* Textbox */

textbox {
    width: auto;
    height: auto;
    child-left: 5px;
    child-right: 5px;
    child-top: 2px;
    child-bottom: 2px;
    min-width: 0px;
}

textbox .textbox_content {
    layout-type: row;
    width: auto;
    height: auto;
    min-width: 0px;
    overflow: visible;
}

textbox .textbox_container {
    width: 1s;
    height: 1s;
    min-width: 0px;
    min-height: 0px;
    child-right: 1s;
>>>>>>> d898ea97
    child-bottom: 1s;
}

button label {
    child-space: 1s;
}

button.icon {
    width: 32px;
    height: 32px;
    child-space: 1s;
}

checkbox {
    width: 20px;
    height: 20px;
    child-space: 1s;
    font-family: "tabler-icons", sans-serif;
}

label {
    width: auto;
    height: auto;
    text-wrap: false;
}

label.describing {
    cursor: hand;
}

textbox {
    overflow: hidden;
    width: auto;
    height: 32px;
    child-left: 10px;
    child-right: 10px;
    child-top: 10px;
    child-bottom: 10px;
}

/* label.icon {
    font-family: "tabler-icons", sans-serif;
}

textbox {
    overflow: hidden;
    width: auto;
    height: auto;
    child-top: 1s;
    child-bottom: 1s;
}

<<<<<<< HEAD
label {
    width: auto;
    height: auto;
    child-left: 0px;
    text-wrap: false;
=======
/* Time Picker */

timepicker digitaltimepicker {
    width: 1s;
>>>>>>> d898ea97
}

checkbox {
    font-family: "Entypo", sans-serif;
}

image {
    width: auto;
    height: auto;
}

zstack > * {
    position-type: self-directed;
}

slider {
    height: 5px;
    width: 1s;
}

timepicker digitaltimepicker .digitaltimepicker-button-wrapper {
    left: 1s;
}

/* Digital Time Picker */

digitaltimepicker {
    height: auto;
    width: auto;
    child-space: 8px;
    col-between: 8px;
}

digitaltimepicker > spinbox {
    width: 120px;
}

digitaltimepicker .digitaltimepicker-button-wrapper {
    child-top: 1s;
    child-bottom: 1s;
    height: 1s;
}

digitaltimepicker .digitaltimepicker-dots-wrapper {
    width: auto;
    height: 1s;
    child-space: 1s;
    row-between: 8px;
}

digitaltimepicker .digitaltimepicker-dot {
    width: 6px;
    height: 6px;
}

/* Radial Time Picker */

analogtimepicker {
    child-space: 8px;
    border-radius: 4px;
}

analogtimepicker .clock-face {
    child-space: 1s;
}

analogtimepicker .clock-hand {
    width: 1px;
    height: 80px;
}

analogtimepicker .center-dot {
    width: 4px;
    height: 4px;
}

analogtimepicker .marker {
    width: 32px;
    height: 32px;
    child-space: 1s;
}

analogtimepicker .controls-wrapper {
    top: 1s;
    bottom: 1s;
    right: 1s;
    left: 1s;
    width: auto;
    height: 80px;
    row-between: 1s;
    child-left: 1s;
    child-right: 1s;
}

analogtimepicker .time-selector-wrapper {
    height: auto;
    overflow: hidden;
}

analogtimepicker .time-selector-wrapper button {
    width: 30px;
    child-left: 0px;
    child-right: 0px;
    child-top: 0px;
    child-bottom: 0px;
}

analogtimepicker .time-selector-wrapper button label {
    left: 4px;
    right: 4px;
    top: 1s;
    bottom: 1s;
    width: 1s;
    height: 1s;
    child-space: 1s;
}

scrollview > .scroll_content {
    min-width: 100%;
    min-height: 100%;
    width: auto;
    height: auto;
    position-type: self-directed;
}

scrollview > scrollbar.horizontal {
    left: 0px;
    width: 1s;
    right: 14px;

    top: 1s;
    height: 14px;
    bottom: 0px;
}

scrollview > scrollbar.vertical {
    top: 0px;
    height: 1s;
    bottom: 0px;

    left: 1s;
    width: 14px;
    right: 0px;
}

popup {
    display: none;
    opacity: 0;
}

popup:checked {
    display: flex;
    opacity: 1;
}

menucontroller {
    width: 0px;
    height: 0px;
    overflow: visible;
}

menustack {
    width: auto;
    height: auto;
    overflow: visible;
}

menu {
    overflow: visible;
}

menustack.vertical {
    layout-type: column;
}

menustack.horizontal {
    layout-type: row;
}

menu > menustack {
    position-type: self-directed;
    z-index: 1000;
    display: none;
}

menu:selected > menustack {
    display: flex;
}

menustack.vertical > menu > menustack {
    left: 100%;
}

menustack.horizontal > menu > menustack {
    top: 100%;
}

.menu_arrow {
    display: none;
}

menustack.vertical > menu > hstack > .menu_arrow {
    display: flex;
    font-family: "Material Icons";
    left: 1s;
    top: 1s;
    bottom: 1s;
<<<<<<< HEAD
} */
=======
    width: 1s;
    height: 1s;
    child-space: 1s;
}

analogtimepicker .time-selector-wrapper button .indicator {
    top: 1s;
    width: 100%;
    height: 2px;
}

/* Tooltip */

tooltip {
    height: auto;
}

tooltip .tooltip-wrapper {
    child-space: 8px;
}

tooltip .tooltip-button-wrapper {
    top: 8px;
    left: 1s;
    width: auto;
    height: auto;
    col-between: 8px;
}

.tooltip-pointer-wrapper {
    width: 16px;
    height: 12px;
    overflow: hidden;
    left: 4px;
}

.tooltip-pointer {
    width: 12px;
    height: 12px;
    background-color: #51afef;
    border-radius: 2px;
}

/* Tree */

/* Modal */

.modal {
    width: 200px;
    space: 1s;
    overflow: visible;
    child-space: 8px;
    row-between: 16px;
}

.modal label {
    width: auto;
    height: auto;
}

.modal button {
    top: 8px;
}

.modal .title {
    bottom: 4px;
}

.modal .accent {
    left: 1s;
}
>>>>>>> d898ea97
<|MERGE_RESOLUTION|>--- conflicted
+++ resolved
@@ -1,11 +1,3 @@
-<<<<<<< HEAD
-button {
-    width: auto;
-    height: 32px;
-    child-left: 8px;
-    child-right: 8px;
-    child-top: 1s;
-=======
 /* Button */
 
 button {
@@ -802,75 +794,57 @@
     min-width: 0px;
     min-height: 0px;
     child-right: 1s;
->>>>>>> d898ea97
     child-bottom: 1s;
-}
-
-button label {
-    child-space: 1s;
-}
-
-button.icon {
-    width: 32px;
-    height: 32px;
-    child-space: 1s;
+    overflow: visible;
+}
+
+textbox.align_right .textbox_container {
+    child-right: 0px;
+    child-left: 1s;
+}
+
+textbox.align_right .textbox_content {
+    child-right: 0px;
+    child-left: 1s;
+}
+
+textbox.align_center .textbox_container {
+    child-left: 1s;
+}
+
+textbox.align_center .textbox_content {
+    child-right: 1s;
+    child-left: 1s;
+}
+
+textbox.multi_line_wrapped .textbox_content {
+    max-width: 100%;
+}
+
+textbox.single_line .textbox_container {
+    min-height: auto;
+}
+
+textbox.single_line {
+    min-height: auto;
+}
+
+textbox.multi_line_wrapped {
+    min-height: 28px;
+}
+
+textbox.multi_line_unwrapped {
+    min-height: 28px;
+}
+
+/* Time Picker */
+
+timepicker digitaltimepicker {
+    width: 1s;
 }
 
 checkbox {
-    width: 20px;
-    height: 20px;
-    child-space: 1s;
-    font-family: "tabler-icons", sans-serif;
-}
-
-label {
-    width: auto;
-    height: auto;
-    text-wrap: false;
-}
-
-label.describing {
-    cursor: hand;
-}
-
-textbox {
-    overflow: hidden;
-    width: auto;
-    height: 32px;
-    child-left: 10px;
-    child-right: 10px;
-    child-top: 10px;
-    child-bottom: 10px;
-}
-
-/* label.icon {
-    font-family: "tabler-icons", sans-serif;
-}
-
-textbox {
-    overflow: hidden;
-    width: auto;
-    height: auto;
-    child-top: 1s;
-    child-bottom: 1s;
-}
-
-<<<<<<< HEAD
-label {
-    width: auto;
-    height: auto;
-    child-left: 0px;
-    text-wrap: false;
-=======
-/* Time Picker */
-
-timepicker digitaltimepicker {
-    width: 1s;
->>>>>>> d898ea97
-}
-
-checkbox {
-    font-family: "Entypo", sans-serif;
+    font-family: Entypo, sans-serif;
 }
 
 image {
@@ -1074,9 +1048,6 @@
     left: 1s;
     top: 1s;
     bottom: 1s;
-<<<<<<< HEAD
-} */
-=======
     width: 1s;
     height: 1s;
     child-space: 1s;
@@ -1147,5 +1118,4 @@
 
 .modal .accent {
     left: 1s;
-}
->>>>>>> d898ea97
+}