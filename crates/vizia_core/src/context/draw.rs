--- conflicted
+++ resolved
@@ -221,7 +221,6 @@
         self.cache.get_opacity(self.current)
     }
 
-<<<<<<< HEAD
     pub fn scale_factor(&self) -> f32 {
         self.style.dpi_factor as f32
     }
@@ -656,10 +655,10 @@
                 }
             }
         }
-=======
+    }
+
     pub fn sync_text_styles(&mut self) {
         self.text_context.sync_styles(self.current, self.style);
->>>>>>> 4e391455
     }
 
     pub fn draw_text(&mut self, canvas: &mut Canvas, origin: (f32, f32), justify: (f32, f32)) {
