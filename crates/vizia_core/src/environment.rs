<<<<<<< HEAD
//! A model for system specific state which can be accessed by any model or view.
use crate::{model::Model, modifiers::TooltipEvent, prelude::Wrapper};
=======
use crate::{context::EventContext, events::Event, state::Lens, state::Model};
>>>>>>> d898ea97
use unic_langid::LanguageIdentifier;
use vizia_derive::Lens;

#[derive(Debug, Clone, Copy, PartialEq, Eq)]
pub enum ThemeMode {
    DarkMode,
    LightMode,
}
<<<<<<< HEAD

use crate::{binding::Lens, context::EventContext, events::Event};
=======
>>>>>>> d898ea97

/// A model for system specific state which can be accessed by any model or view.
#[derive(Lens)]
pub struct Environment {
    pub locale: LanguageIdentifier,
    pub theme_mode: ThemeMode,
<<<<<<< HEAD

    pub tooltips_visible: bool,
=======
>>>>>>> d898ea97
}

impl Default for Environment {
    fn default() -> Self {
        Environment::new()
    }
}

impl Environment {
    pub fn new() -> Self {
        let locale = sys_locale::get_locale().and_then(|l| l.parse().ok()).unwrap_or_default();

<<<<<<< HEAD
        Self { locale, theme_mode: ThemeMode::DarkMode, tooltips_visible: false }
=======
        Self { locale, theme_mode: ThemeMode::DarkMode }
>>>>>>> d898ea97
    }
}

/// Events for setting the state in the [Environment].  
pub enum EnvironmentEvent {
    SetLocale(LanguageIdentifier),
    SetThemeMode(ThemeMode),
    UseSystemLocale,
    SetThemeMode(ThemeMode),
    ToggleThemeMode,
}

impl Model for Environment {
    fn event(&mut self, cx: &mut EventContext, event: &mut Event) {
        event.map(|event, _| match event {
            EnvironmentEvent::SetLocale(locale) => {
                self.locale = locale.clone();
            }

            EnvironmentEvent::SetThemeMode(theme_mode) => {
                self.theme_mode = *theme_mode;
                cx.set_theme_mode(self.theme_mode);
                cx.reload_styles().unwrap();
            }

            EnvironmentEvent::UseSystemLocale => {
                self.locale =
                    sys_locale::get_locale().map(|l| l.parse().unwrap()).unwrap_or_default();
            }

            EnvironmentEvent::SetThemeMode(theme_mode) => {
                self.theme_mode = *theme_mode;
                cx.set_theme_mode(self.theme_mode);
                cx.reload_styles().unwrap();
            }

            EnvironmentEvent::ToggleThemeMode => {
                let theme_mode = match self.theme_mode {
                    ThemeMode::DarkMode => ThemeMode::LightMode,
                    ThemeMode::LightMode => ThemeMode::DarkMode,
                };

                self.theme_mode = theme_mode;
                cx.set_theme_mode(self.theme_mode);
                cx.reload_styles().unwrap();
            }
        });

        event.map(|tooltip_event, _| match tooltip_event {
            TooltipEvent::ShowTooltip => {
                self.tooltips_visible = true;
                println!("show tooltip");
            }
            TooltipEvent::HideTooltip => self.tooltips_visible = false,
        });
    }
}<|MERGE_RESOLUTION|>--- conflicted
+++ resolved
@@ -1,9 +1,5 @@
-<<<<<<< HEAD
 //! A model for system specific state which can be accessed by any model or view.
 use crate::{model::Model, modifiers::TooltipEvent, prelude::Wrapper};
-=======
-use crate::{context::EventContext, events::Event, state::Lens, state::Model};
->>>>>>> d898ea97
 use unic_langid::LanguageIdentifier;
 use vizia_derive::Lens;
 
@@ -12,22 +8,16 @@
     DarkMode,
     LightMode,
 }
-<<<<<<< HEAD
 
 use crate::{binding::Lens, context::EventContext, events::Event};
-=======
->>>>>>> d898ea97
 
 /// A model for system specific state which can be accessed by any model or view.
 #[derive(Lens)]
 pub struct Environment {
     pub locale: LanguageIdentifier,
     pub theme_mode: ThemeMode,
-<<<<<<< HEAD
 
     pub tooltips_visible: bool,
-=======
->>>>>>> d898ea97
 }
 
 impl Default for Environment {
@@ -40,11 +30,7 @@
     pub fn new() -> Self {
         let locale = sys_locale::get_locale().and_then(|l| l.parse().ok()).unwrap_or_default();
 
-<<<<<<< HEAD
         Self { locale, theme_mode: ThemeMode::DarkMode, tooltips_visible: false }
-=======
-        Self { locale, theme_mode: ThemeMode::DarkMode }
->>>>>>> d898ea97
     }
 }
 
