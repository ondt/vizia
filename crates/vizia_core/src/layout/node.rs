--- conflicted
+++ resolved
@@ -231,62 +231,38 @@
     }
 
     fn border_left(&self, store: &Self::Data) -> Option<morphorm::Units> {
-<<<<<<< HEAD
-        store.border_width.get(*self).map(|border_width| match border_width {
-            LengthOrPercentage::Length(val) => {
-                Units::Pixels(val.to_px().unwrap_or_default() * store.dpi_factor as f32)
-            }
-            LengthOrPercentage::Percentage(val) => Units::Percentage(*val),
-=======
-        store.border_width.get(*self).cloned().map(|v| match v {
-            Units::Pixels(val) => Units::Pixels(store.logical_to_physical(val)),
-            t => t,
->>>>>>> 4e391455
+        store.border_width.get(*self).map(|border_width| match border_width {
+            LengthOrPercentage::Length(val) => {
+                Units::Pixels(store.logical_to_physical(val.to_px().unwrap_or_default()))
+            }
+            LengthOrPercentage::Percentage(val) => Units::Percentage(*val),
         })
     }
 
     fn border_right(&self, store: &Self::Data) -> Option<morphorm::Units> {
-<<<<<<< HEAD
-        store.border_width.get(*self).map(|border_width| match border_width {
-            LengthOrPercentage::Length(val) => {
-                Units::Pixels(val.to_px().unwrap_or_default() * store.dpi_factor as f32)
-            }
-            LengthOrPercentage::Percentage(val) => Units::Percentage(*val),
-=======
-        store.border_width.get(*self).cloned().map(|v| match v {
-            Units::Pixels(val) => Units::Pixels(store.logical_to_physical(val)),
-            t => t,
->>>>>>> 4e391455
+        store.border_width.get(*self).map(|border_width| match border_width {
+            LengthOrPercentage::Length(val) => {
+                Units::Pixels(store.logical_to_physical(val.to_px().unwrap_or_default()))
+            }
+            LengthOrPercentage::Percentage(val) => Units::Percentage(*val),
         })
     }
 
     fn border_top(&self, store: &Self::Data) -> Option<morphorm::Units> {
-<<<<<<< HEAD
-        store.border_width.get(*self).map(|border_width| match border_width {
-            LengthOrPercentage::Length(val) => {
-                Units::Pixels(val.to_px().unwrap_or_default() * store.dpi_factor as f32)
-            }
-            LengthOrPercentage::Percentage(val) => Units::Percentage(*val),
-=======
-        store.border_width.get(*self).cloned().map(|v| match v {
-            Units::Pixels(val) => Units::Pixels(store.logical_to_physical(val)),
-            t => t,
->>>>>>> 4e391455
+        store.border_width.get(*self).map(|border_width| match border_width {
+            LengthOrPercentage::Length(val) => {
+                Units::Pixels(store.logical_to_physical(val.to_px().unwrap_or_default()))
+            }
+            LengthOrPercentage::Percentage(val) => Units::Percentage(*val),
         })
     }
 
     fn border_bottom(&self, store: &Self::Data) -> Option<morphorm::Units> {
-<<<<<<< HEAD
-        store.border_width.get(*self).map(|border_width| match border_width {
-            LengthOrPercentage::Length(val) => {
-                Units::Pixels(val.to_px().unwrap_or_default() * store.dpi_factor as f32)
-            }
-            LengthOrPercentage::Percentage(val) => Units::Percentage(*val),
-=======
-        store.border_width.get(*self).cloned().map(|v| match v {
-            Units::Pixels(val) => Units::Pixels(store.logical_to_physical(val)),
-            t => t,
->>>>>>> 4e391455
+        store.border_width.get(*self).map(|border_width| match border_width {
+            LengthOrPercentage::Length(val) => {
+                Units::Pixels(store.logical_to_physical(val.to_px().unwrap_or_default()))
+            }
+            LengthOrPercentage::Percentage(val) => Units::Percentage(*val),
         })
     }
 
