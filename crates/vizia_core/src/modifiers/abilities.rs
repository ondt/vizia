--- conflicted
+++ resolved
@@ -18,23 +18,15 @@
     /// ```
     fn hoverable<U: Into<bool>>(mut self, state: impl Res<U>) -> Self {
         let entity = self.entity();
-<<<<<<< HEAD
         let current = self.entity();
         self.context().with_current(current, |cx| {
             state.set_or_bind(cx, entity, |cx, v| {
+                let val = v.get(cx).into();
                 if let Some(abilities) = cx.style.abilities.get_mut(cx.current) {
                     abilities.set(Abilities::HOVERABLE, v.into());
                     cx.needs_restyle();
                 }
             });
-=======
-        state.set_or_bind(self.context(), entity, |cx, v| {
-            let val = v.get(cx).into();
-            if let Some(abilities) = cx.style.abilities.get_mut(cx.current) {
-                abilities.set(Abilities::HOVERABLE, val);
-                cx.needs_restyle();
-            }
->>>>>>> ba8a67f2
         });
 
         self
@@ -52,20 +44,13 @@
     /// ```
     fn focusable<U: Into<bool>>(mut self, state: impl Res<U>) -> Self {
         let entity = self.entity();
-<<<<<<< HEAD
         let current = self.current();
         self.context().with_current(current, |cx| {
             state.set_or_bind(cx, entity, |cx, v| {
+                let val = v.get(cx).into();
                 if let Some(abilities) = cx.style.abilities.get_mut(cx.current) {
                     let state = v.into();
                     abilities.set(Abilities::FOCUSABLE, state);
-=======
-        state.set_or_bind(self.context(), entity, |cx, v| {
-            let val = v.get(cx).into();
-            if let Some(abilities) = cx.style.abilities.get_mut(cx.current) {
-                let state = val;
-                abilities.set(Abilities::FOCUSABLE, state);
->>>>>>> ba8a67f2
 
                     // If an element is not focusable then it can't be keyboard navigable.
                     if !state {
@@ -92,10 +77,10 @@
     /// ```
     fn checkable<U: Into<bool>>(mut self, state: impl Res<U>) -> Self {
         let entity = self.entity();
-<<<<<<< HEAD
         let current = self.current();
         self.context().with_current(current, |cx| {
             state.set_or_bind(cx, entity, |cx, v| {
+                let val = v.get(cx).into();
                 if let Some(abilities) = cx.style.abilities.get_mut(cx.current) {
                     let state = v.into();
                     abilities.set(Abilities::CHECKABLE, state);
@@ -103,15 +88,6 @@
                     cx.needs_restyle();
                 }
             });
-=======
-        state.set_or_bind(self.context(), entity, |cx, v| {
-            let val = v.get(cx).into();
-            if let Some(abilities) = cx.style.abilities.get_mut(cx.current) {
-                let state = val;
-                abilities.set(Abilities::CHECKABLE, state);
-                cx.needs_restyle();
-            }
->>>>>>> ba8a67f2
         });
 
         self
@@ -130,23 +106,15 @@
     /// ```
     fn navigable<U: Into<bool>>(mut self, state: impl Res<U>) -> Self {
         let entity = self.entity();
-<<<<<<< HEAD
         let current = self.current();
         self.context().with_current(current, |cx| {
             state.set_or_bind(cx, entity, |cx, v| {
+                let val = v.get(cx).into();
                 if let Some(abilities) = cx.style.abilities.get_mut(cx.current) {
                     abilities.set(Abilities::NAVIGABLE, v.into());
                     cx.needs_restyle();
                 }
             });
-=======
-        state.set_or_bind(self.context(), entity, |cx, v| {
-            let val = v.get(cx).into();
-            if let Some(abilities) = cx.style.abilities.get_mut(cx.current) {
-                abilities.set(Abilities::NAVIGABLE, val);
-                cx.needs_restyle();
-            }
->>>>>>> ba8a67f2
         });
 
         self
