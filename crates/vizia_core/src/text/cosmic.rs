use crate::entity::Entity;
use crate::prelude::Color;
use crate::style::Style;
use cosmic_text::{
    fontdb::{Database, Query},
    Attrs, AttrsList, Buffer, CacheKey, Color as FontColor, Color as CosmicColor, Edit, Editor,
    Family, FontSystem, Metrics, SubpixelBin, Wrap,
};
use femtovg::imgref::{Img, ImgRef};
use femtovg::rgb::RGBA8;
use femtovg::{
    Atlas, Canvas, DrawCmd, ErrorKind, GlyphDrawCommands, ImageFlags, ImageId, ImageSource, Quad,
    Renderer,
};
use fnv::FnvHashMap;
use ouroboros::self_referencing;
use std::collections::HashMap;
use swash::scale::image::Content;
use swash::scale::{Render, ScaleContext, Source, StrikeWith};
use swash::zeno::{Format, Vector};

const GLYPH_PADDING: u32 = 1;
const GLYPH_MARGIN: u32 = 1;
const TEXTURE_SIZE: usize = 512;

#[derive(Debug, Clone, Copy)]
pub struct TextConfig {
    pub hint: bool,
    pub subpixel: bool,
}

impl Default for TextConfig {
    fn default() -> Self {
        Self { hint: true, subpixel: false }
    }
}

#[self_referencing]
pub struct TextContext {
    font_system: FontSystem,
    #[borrows(font_system)]
    #[covariant]
    int: TextContextInternal<'this>,
}

struct TextContextInternal<'a> {
    font_system: &'a FontSystem,

    scale_context: ScaleContext,
    rendered_glyphs: FnvHashMap<CacheKey, Option<RenderedGlyph>>,
    glyph_textures: Vec<FontTexture>,
    buffers: HashMap<Entity, Editor<'a>>,
}

impl TextContext {
<<<<<<< HEAD
    #[cfg(debug_assertions)]
=======
    #[allow(dead_code)]
>>>>>>> be9e0aca
    pub(crate) fn font_system(&self) -> &FontSystem {
        self.borrow_font_system()
    }

    pub fn clear_buffer(&mut self, entity: Entity) {
        self.with_int_mut(move |int: &mut TextContextInternal| {
            int.buffers.remove(&entity);
        });
    }

    pub fn has_buffer(&self, entity: Entity) -> bool {
        self.with_int(move |int: &TextContextInternal| int.buffers.contains_key(&entity))
    }

    pub fn set_text(&mut self, entity: Entity, text: &str) {
        self.with_buffer(entity, |buf| {
            buf.set_text(text, Attrs::new());
        });
    }

    pub fn with_editor<O>(&mut self, entity: Entity, f: impl FnOnce(&mut Editor) -> O) -> O {
        self.with_int_mut(move |int: &mut TextContextInternal| {
            f(int.buffers.entry(entity).or_insert_with(|| {
                Editor::new(Buffer::new(&int.font_system, Metrics::new(18, 20)))
            }))
        })
    }

    pub fn with_buffer<O>(&mut self, entity: Entity, f: impl FnOnce(&mut Buffer) -> O) -> O {
        self.with_editor(entity, |ed| f(ed.buffer_mut()))
    }

    pub fn sync_styles(&mut self, entity: Entity, style: &Style) {
        let (family, weight, font_style, monospace) = self.with_int(|int: &TextContextInternal| {
            let families = style
                .font_family
                .get(entity)
                .unwrap_or(&style.default_font)
                .iter()
                .map(|x| x.as_family())
                .collect::<Vec<_>>();
            let query = Query {
                families: families.as_slice(),
                weight: style.font_weight.get(entity).copied().unwrap_or_default(),
                stretch: Default::default(),
                style: style.font_style.get(entity).copied().unwrap_or_default(),
            };
            let id = int.font_system.db().query(&query).unwrap(); // TODO worst-case default handling
            let font = int.font_system.get_font(id).unwrap();
            (font.info.family.clone(), font.info.weight, font.info.style, font.info.monospaced)
        });
        let color = style.font_color.get(entity).copied().unwrap_or(Color::rgb(0, 0, 0));
        self.with_buffer(entity, |buf| {
            let attrs = Attrs::new()
                .family(Family::Name(&family))
                .weight(weight)
                .style(font_style)
                .monospaced(monospace)
                .color(FontColor::rgba(color.r(), color.g(), color.b(), color.a()));
            let wrap = if style.text_wrap.get(entity).copied().unwrap_or(true) {
                Wrap::Word
            } else {
                Wrap::None
            };
            buf.set_wrap(wrap);
            for line in buf.lines.iter_mut() {
                // TODO spans
                line.set_attrs_list(AttrsList::new(attrs));
            }
            let font_size =
                style.font_size.get(entity).copied().unwrap_or(16.0) * style.dpi_factor as f32;
            // TODO configurable line spacing
            buf.set_metrics(Metrics::new(font_size as i32, (font_size * 1.25) as i32));
            buf.shape_until_scroll();
        });
    }

    pub(crate) fn fill_to_cmds<T: Renderer>(
        &mut self,
        canvas: &mut Canvas<T>,
        entity: Entity,
        position: (f32, f32),
        justify: (f32, f32),
        config: TextConfig,
    ) -> Result<Vec<(FontColor, GlyphDrawCommands)>, ErrorKind> {
        if !self.has_buffer(entity) {
            return Ok(vec![]);
        }

        self.with_int_mut(move |int: &mut TextContextInternal| {
            let buffer = int.buffers.get_mut(&entity).unwrap().buffer_mut();

            let mut alpha_cmd_map = FnvHashMap::default();
            let mut color_cmd_map = FnvHashMap::default();

            let total_height = buffer.layout_runs().len() as i32 * buffer.metrics().line_height;
            for run in buffer.layout_runs() {
                for glyph in run.glyphs.iter() {
                    let mut cache_key = glyph.cache_key;
                    let position_x = position.0 + cache_key.x_bin.as_float();
                    let position_y = position.1 + cache_key.y_bin.as_float();
                    let position_x = position_x - run.line_w * justify.0;
                    let position_y = position_y - total_height as f32 * justify.1;
                    let (position_x, subpixel_x) = SubpixelBin::new(position_x);
                    let (position_y, subpixel_y) = SubpixelBin::new(position_y);
                    cache_key.x_bin = subpixel_x;
                    cache_key.y_bin = subpixel_y;
                    // perform cache lookup for rendered glyph
                    let Some(rendered) = int.rendered_glyphs.entry(cache_key).or_insert_with(|| {
                        // ...or insert it

                        // do the actual rasterization
                        let font = int.font_system.get_font(cache_key.font_id).expect("Somehow shaped a font that doesn't exist");
                        let mut scaler = int.scale_context.builder(font.as_swash())
                            .size(cache_key.font_size as f32)
                            .hint(true)
                            .build();
                        let offset = Vector::new(cache_key.x_bin.as_float(), cache_key.y_bin.as_float());
                        let rendered = Render::new(&[
                            Source::ColorOutline(0),
                            Source::ColorBitmap(StrikeWith::BestFit),
                            Source::Outline,
                        ])
                            .format(if config.subpixel {Format::Subpixel} else {Format::Alpha})
                            .offset(offset)
                            .render(&mut scaler, cache_key.glyph_id);

                        // upload it to the GPU
                        rendered.map(|rendered| {
                            // pick an atlas texture for our glyph
                            let content_w = rendered.placement.width as usize;
                            let content_h = rendered.placement.height as usize;
                            let alloc_w = rendered.placement.width + (GLYPH_MARGIN + GLYPH_PADDING) * 2;
                            let alloc_h = rendered.placement.height + (GLYPH_MARGIN + GLYPH_PADDING) * 2;
                            let used_w = rendered.placement.width + GLYPH_PADDING * 2;
                            let used_h = rendered.placement.height + GLYPH_PADDING * 2;
                            let mut found = None;
                            for (texture_index, glyph_atlas) in int.glyph_textures.iter_mut().enumerate() {
                                if let Some((x, y)) = glyph_atlas.atlas.add_rect(alloc_w as usize, alloc_h as usize) {
                                    found = Some((texture_index, x, y));
                                    break;
                                }
                            }
                            let (texture_index, atlas_alloc_x, atlas_alloc_y) = found.unwrap_or_else(|| {
                                // if no atlas could fit the texture, make a new atlas tyvm
                                // TODO error handling
                                let mut atlas = Atlas::new(TEXTURE_SIZE, TEXTURE_SIZE);
                                let image_id = canvas.create_image(Img::new(vec![RGBA8::new(0,0,0,0); TEXTURE_SIZE * TEXTURE_SIZE], TEXTURE_SIZE, TEXTURE_SIZE).as_ref(), ImageFlags::empty()).unwrap();
                                let texture_index = int.glyph_textures.len();
                                let (x, y) = atlas.add_rect(alloc_w as usize, alloc_h as usize).unwrap();
                                int.glyph_textures.push(FontTexture {
                                    atlas,
                                    image_id,
                                });
                                (texture_index, x, y)
                            });

                            let atlas_used_x = atlas_alloc_x as u32 + GLYPH_MARGIN;
                            let atlas_used_y = atlas_alloc_y as u32 + GLYPH_MARGIN;
                            let atlas_content_x = atlas_alloc_x as u32 + GLYPH_MARGIN + GLYPH_PADDING;
                            let atlas_content_y = atlas_alloc_y as u32 + GLYPH_MARGIN + GLYPH_PADDING;

                            let mut src_buf = Vec::with_capacity(content_w * content_h);
                            match rendered.content {
                                Content::Mask => {
                                    for chunk in rendered.data.chunks_exact(1) {
                                        src_buf.push(RGBA8::new(chunk[0], 0, 0, 0));
                                    }
                                }
                                Content::Color | Content::SubpixelMask => {
                                    for chunk in rendered.data.chunks_exact(4) {
                                        src_buf.push(RGBA8::new(chunk[0], chunk[1], chunk[2], chunk[3]));
                                    }
                                }
                            }
                            canvas.update_image::<ImageSource>(int.glyph_textures[texture_index].image_id, ImgRef::new(&src_buf, content_w, content_h).into(), atlas_content_x as usize, atlas_content_y as usize).unwrap();


                            RenderedGlyph {
                                texture_index,
                                width: used_w,
                                height: used_h,
                                offset_x: rendered.placement.left,
                                offset_y: rendered.placement.top,
                                atlas_x: atlas_used_x as u32,
                                atlas_y: atlas_used_y as u32,
                                color_glyph: matches!(rendered.content, Content::Color),
                            }
                        })
                    }) else { continue };

                    let cmd_map = if rendered.color_glyph {
                        &mut color_cmd_map
                    } else {
                        alpha_cmd_map.entry(glyph.color_opt.unwrap_or(CosmicColor::rgb(0, 0, 0))).or_insert_with(FnvHashMap::default)
                    };

                    let cmd = cmd_map.entry(rendered.texture_index).or_insert_with(|| DrawCmd {
                        image_id: int.glyph_textures[rendered.texture_index].image_id,
                        quads: Vec::new(),
                    });

                    let mut q = Quad::default();
                    let it = 1.0 / TEXTURE_SIZE as f32;

                    q.x0 = (position_x + glyph.x_int + rendered.offset_x - GLYPH_PADDING as i32) as f32;
                    q.y0 = (position_y + run.line_y + glyph.y_int - rendered.offset_y - GLYPH_PADDING as i32) as f32;
                    q.x1 = q.x0 + rendered.width as f32;
                    q.y1 = q.y0 + rendered.height as f32;

                    q.s0 = rendered.atlas_x as f32 * it;
                    q.t0 = rendered.atlas_y as f32 * it;
                    q.s1 = (rendered.atlas_x + rendered.width) as f32 * it;
                    q.t1 = (rendered.atlas_y + rendered.height) as f32 * it;

                    cmd.quads.push(q);
                }
            }

            if !alpha_cmd_map.is_empty() {
                Ok(alpha_cmd_map.into_iter().map(|(color, map)| (color, GlyphDrawCommands {
                    alpha_glyphs: map.into_iter().map(|(_, cmd)| cmd).collect(),
                    color_glyphs: color_cmd_map.drain().map(|(_, cmd)| cmd).collect(),
                })).collect())
            } else {
                Ok(vec![(FontColor(0), GlyphDrawCommands {
                    alpha_glyphs: vec![],
                    color_glyphs: color_cmd_map.drain().map(|(_, cmd)| cmd).collect(),
                })])
            }
        })
    }

    pub(crate) fn layout_selection(
        &mut self,
        entity: Entity,
        position: (f32, f32),
        justify: (f32, f32),
    ) -> Vec<(f32, f32, f32, f32)> {
        self.with_editor(entity, |buf| {
            let mut result = vec![];
            if let Some(cursor_end) = buf.select_opt() {
                let (cursor_start, cursor_end) = if buf.cursor() < cursor_end {
                    (buf.cursor(), cursor_end)
                } else {
                    (cursor_end, buf.cursor())
                };
                let buffer = buf.buffer();
                let total_height = buffer.layout_runs().len() as i32 * buffer.metrics().line_height;
                for run in buffer.layout_runs() {
                    if let Some((x, w)) = run.highlight(cursor_start, cursor_end) {
                        let y = run.line_y as f32 - buffer.metrics().font_size as f32;
                        let x = x + position.0 - run.line_w * justify.0;
                        let y = y + position.1 - total_height as f32 * justify.1;
                        result.push((x, y, w, buffer.metrics().line_height as f32));
                    }
                }
            }
            result
        })
    }

    pub(crate) fn layout_caret(
        &mut self,
        entity: Entity,
        position: (f32, f32),
        justify: (f32, f32),
        width: f32,
    ) -> Option<(f32, f32, f32, f32)> {
        self.with_editor(entity, |buf| {
            let (cursor_start, cursor_end) = (buf.cursor(), buf.cursor());
            let buffer = buf.buffer();
            let total_height = buffer.layout_runs().len() as i32 * buffer.metrics().line_height;
            for run in buffer.layout_runs() {
                if let Some((x, _)) = run.highlight(cursor_start, cursor_end) {
                    let y = run.line_y as f32 - buffer.metrics().font_size as f32;
                    let x = x + position.0 - run.line_w * justify.0;
                    let y = y + position.1 - total_height as f32 * justify.1;
                    return Some((x - width / 2.0, y, width, buffer.metrics().line_height as f32));
                }
            }
            None
        })
    }

    pub(crate) fn take_buffers(&mut self) -> HashMap<Entity, Vec<String>> {
        self.with_int_mut(move |int: &mut TextContextInternal| {
            // TODO no clone please
            int.buffers
                .drain()
                .map(|(k, mut v)| {
                    (k, v.buffer_mut().lines.drain(..).map(|l| l.text().to_owned()).collect())
                })
                .collect()
        })
    }

    pub(crate) fn into_font_system(self) -> FontSystem {
        self.into_heads().font_system
    }
}

impl TextContext {
    pub fn new_from_locale_and_db(locale: String, font_db: Database) -> Self {
        TextContextBuilder {
            font_system: FontSystem::new_with_locale_and_db(locale, font_db),
            int_builder: |font_system| TextContextInternal {
                font_system,
                scale_context: Default::default(),
                rendered_glyphs: FnvHashMap::default(),
                glyph_textures: vec![],
                buffers: HashMap::new(),
            },
        }
        .build()
    }
}

pub struct FontTexture {
    atlas: Atlas,
    image_id: ImageId,
}

#[derive(Copy, Clone, Debug)]
pub struct RenderedGlyph {
    texture_index: usize,
    width: u32,
    height: u32,
    offset_x: i32,
    offset_y: i32,
    atlas_x: u32,
    atlas_y: u32,
    color_glyph: bool,
}

//#[derive(Copy, Clone, Debug, Hash, Eq, PartialEq)]
//enum RenderMode {
//    Fill,
//    Stroke(u32),
//}<|MERGE_RESOLUTION|>--- conflicted
+++ resolved
@@ -53,11 +53,7 @@
 }
 
 impl TextContext {
-<<<<<<< HEAD
     #[cfg(debug_assertions)]
-=======
-    #[allow(dead_code)]
->>>>>>> be9e0aca
     pub(crate) fn font_system(&self) -> &FontSystem {
         self.borrow_font_system()
     }
