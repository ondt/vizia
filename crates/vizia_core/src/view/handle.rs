use crate::prelude::*;
use std::{
    any::{Any, TypeId},
    marker::PhantomData,
};

/// A handle to a view which has been already built into the tree.
pub struct Handle<'a, V> {
    pub(crate) current: Entity,
    pub(crate) entity: Entity,
    pub(crate) p: PhantomData<V>,
    pub(crate) cx: &'a mut Context,
}

impl<'a, V> DataContext for Handle<'a, V> {
    fn data<T: 'static>(&self) -> Option<&T> {
        // Return data for the static model.
        if let Some(t) = <dyn Any>::downcast_ref::<T>(&()) {
            return Some(t);
        }

        for entity in self.entity.parent_iter(&self.cx.tree) {
            // Return any model data.
            if let Some(model_data_store) = self.cx.data.get(&entity) {
                if let Some(model) = model_data_store.models.get(&TypeId::of::<T>()) {
                    return model.downcast_ref::<T>();
                }
            }

            // Return any view data.
            if let Some(view_handler) = self.cx.views.get(&entity) {
                if let Some(data) = view_handler.downcast_ref::<T>() {
                    return Some(data);
                }
            }
        }

        None
    }
}

impl<'a, V> Handle<'a, V> {
    /// Returns the [`Entity`] id of the view.
    pub fn entity(&self) -> Entity {
        self.entity
    }

    pub fn current(&self) -> Entity {
        self.current
    }

    /// Returns a mutable reference to the context.
    pub fn context(&mut self) -> &mut Context {
        self.cx
    }

    pub fn parent(&self) -> Entity {
        self.cx.tree.get_parent(self.entity).unwrap_or(Entity::root())
    }

    /// Marks the view as being ignored.
    pub(crate) fn ignore(self) -> Self {
        self.cx.tree.set_ignored(self.entity, true);
        self.focusable(false)
    }

    /// Stop the user from tabbing out of a subtree, which is useful for modal dialogs.
    pub fn lock_focus_to_within(self) -> Self {
        self.cx.tree.set_lock_focus_within(self.entity, true);
        self.cx.focus_stack.push(self.cx.focused);
        if !self.cx.focused.is_descendant_of(&self.cx.tree, self.entity) {
            let new_focus = vizia_storage::TreeIterator::subtree(&self.cx.tree, self.entity)
                .find(|node| {
                    crate::tree::is_navigatable(
                        &self.cx.tree,
                        &self.cx.style,
                        *node,
                        Entity::root(),
                    )
                })
                .unwrap_or(self.cx.focus_stack.pop().unwrap());
            self.cx.with_current(new_focus, |cx| cx.focus());
        }
        self
    }

    /// Mody the internal data of the view.
    pub fn modify<F>(self, f: F) -> Self
    where
        F: FnOnce(&mut V),
        V: 'static,
    {
        if let Some(view) = self
            .cx
            .views
            .get_mut(&self.entity)
            .and_then(|view_handler| view_handler.downcast_mut::<V>())
        {
            (f)(view);
        }

        self
    }

    /// Callback which is run when the view is built/rebuilt.
    pub fn on_build<F>(self, callback: F) -> Self
    where
        F: Fn(&mut EventContext),
    {
        let mut event_context = EventContext::new(self.cx);
        event_context.current = self.entity;
        (callback)(&mut event_context);

        self
    }

    pub fn bind<R, T, F>(mut self, res: R, closure: F) -> Self
    where
        R: Res<T>,
        F: 'static + Clone + Fn(Handle<'_, V>, R),
    {
        let entity = self.entity();
<<<<<<< HEAD
        let current = self.current();
        self.cx.with_current(current, |cx| {
            Binding::new(cx, lens, move |cx, data| {
                let new_handle = Handle { current: cx.current, entity, p: Default::default(), cx };

                // new_handle.cx.set_current(new_handle.entity);
                (closure)(new_handle, data);
            });
=======
        res.set_or_bind(self.context(), entity, move |cx, r| {
            let new_handle = Handle { entity: cx.current, p: Default::default(), cx };
            new_handle.cx.set_current(new_handle.entity);
            (closure)(new_handle, r);
>>>>>>> ba8a67f2
        });
        self
    }

    // pub fn subbind<L, F>(self, lens: L, closure: F) -> Self
    // where
    //     L: Lens,
    //     <L as Lens>::Target: Data,
    //     F: 'static + Fn(Handle<'_, V>, L),
    // {
    //     let entity = self.entity();
    //     Binding::new(self.cx, lens, move |cx, data| {
    //         let new_handle = Handle { entity, p: Default::default(), cx };
    //         // new_handle.cx.set_current(new_handle.entity);
    //         (closure)(new_handle, data);
    //     });

    //     self
    // }

    /// Marks the view as needing a relayout.
    pub fn needs_relayout(&mut self) {
        self.cx.needs_relayout();
    }

    /// Marks the view as needing a restyle.
    pub fn needs_restyle(&mut self) {
        self.cx.needs_restyle();
    }

    /// Marks the view as needing a redraw.
    pub fn needs_redraw(&mut self) {
        self.cx.needs_redraw();
    }

    /// Returns the bounding box of the view.
    pub fn bounds(&self) -> BoundingBox {
        self.cx.cache.get_bounds(self.entity)
    }

    /// Returns the scale factor of the device.
    pub fn scale_factor(&self) -> f32 {
        self.cx.scale_factor()
    }
}<|MERGE_RESOLUTION|>--- conflicted
+++ resolved
@@ -120,23 +120,15 @@
         F: 'static + Clone + Fn(Handle<'_, V>, R),
     {
         let entity = self.entity();
-<<<<<<< HEAD
         let current = self.current();
         self.cx.with_current(current, |cx| {
-            Binding::new(cx, lens, move |cx, data| {
-                let new_handle = Handle { current: cx.current, entity, p: Default::default(), cx };
-
-                // new_handle.cx.set_current(new_handle.entity);
-                (closure)(new_handle, data);
+            res.set_or_bind(self.context(), current, move |cx, r| {
+                let new_handle = Handle { entity, current: cx.current, p: Default::default(), cx };
+                new_handle.cx.set_current(new_handle.entity);
+                (closure)(new_handle, r);
             });
-=======
-        res.set_or_bind(self.context(), entity, move |cx, r| {
-            let new_handle = Handle { entity: cx.current, p: Default::default(), cx };
-            new_handle.cx.set_current(new_handle.entity);
-            (closure)(new_handle, r);
->>>>>>> ba8a67f2
+            self
         });
-        self
     }
 
     // pub fn subbind<L, F>(self, lens: L, closure: F) -> Self
