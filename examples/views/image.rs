#[allow(unused)]
use vizia::prelude::*;
#[cfg(not(target_arch = "wasm32"))]
use vizia_core::resource::ImageRetentionPolicy;

#[allow(unused)]
const STYLE: &str = r#"
.auto-size {
    background-image: url("sample.png");
    width: auto;
    height: auto;
}

.fixed-size {
    background-image: url("sample.png");
    width: 600px;
    height: auto;
}

.web-image {
    background-image: url("https://download.samplelib.com/png/sample-bumblebee-400x300.png");
    width: auto;
    height: auto;
}

"#;

#[cfg(target_arch = "wasm32")]
fn main() {
    panic!("This example is not supported on wasm - threads are experimental");
}

#[cfg(not(target_arch = "wasm32"))]
fn main() {
    use vizia::{resource::ImageOrId, vg::ImageFlags};

    Application::new(|cx| {
        cx.add_theme(STYLE);
<<<<<<< HEAD

        // Load an image into the binary
        cx.load_image(
            "sample.png", 
            image::load_from_memory_with_format(
            include_bytes!("../resources/sample-hut-400x300.png"),
            image::ImageFormat::Png,
            )
            .unwrap(),
            ImageRetentionPolicy::DropWhenUnusedForOneFrame
        );
=======
        cx.set_image_loader(|cx, path| {
            if path.starts_with("https://") {
                let path = path.to_string();
                cx.spawn(move |cx| {
                    let data = reqwest::blocking::get(&path).unwrap().bytes().unwrap();
                    cx.load_image(
                        path.clone(),
                        image::load_from_memory_with_format(
                            &data,
                            image::guess_format(&data).unwrap(),
                        )
                        .unwrap(),
                        ImageRetentionPolicy::DropWhenUnusedForOneFrame,
                    )
                    .unwrap();
                });
            } else if path == "sample.png" {
                cx.load_image(
                    path.to_owned(),
                    ImageOrId::Image(image::load_from_memory_with_format(
                        include_bytes!("../resources/sample-hut-400x300.png"),
                        image::ImageFormat::Png,
                    )
                    .unwrap(), ImageFlags::REPEAT_X | ImageFlags::REPEAT_Y),
                    ImageRetentionPolicy::DropWhenUnusedForOneFrame,
                );
            } else {
                panic!();
            }
        });
>>>>>>> d898ea97

        Label::new(cx, "Any view can be styled with a background image. An Image view can be used to present a non-tiling background image.")
            .width(Stretch(1.0))
            .position_type(PositionType::SelfDirected)
            .space(Pixels(10.0));

        Element::new(cx).class("auto-size");
        Element::new(cx).class("fixed-size");
        Element::new(cx).class("web-image");
        Image::new(cx, "https://download.samplelib.com/png/sample-bumblebee-400x300.png");
        Label::new(cx, "Wait for the image to load :)");
    })
    .title("Image")
    .run()
}<|MERGE_RESOLUTION|>--- conflicted
+++ resolved
@@ -36,7 +36,6 @@
 
     Application::new(|cx| {
         cx.add_theme(STYLE);
-<<<<<<< HEAD
 
         // Load an image into the binary
         cx.load_image(
@@ -48,38 +47,6 @@
             .unwrap(),
             ImageRetentionPolicy::DropWhenUnusedForOneFrame
         );
-=======
-        cx.set_image_loader(|cx, path| {
-            if path.starts_with("https://") {
-                let path = path.to_string();
-                cx.spawn(move |cx| {
-                    let data = reqwest::blocking::get(&path).unwrap().bytes().unwrap();
-                    cx.load_image(
-                        path.clone(),
-                        image::load_from_memory_with_format(
-                            &data,
-                            image::guess_format(&data).unwrap(),
-                        )
-                        .unwrap(),
-                        ImageRetentionPolicy::DropWhenUnusedForOneFrame,
-                    )
-                    .unwrap();
-                });
-            } else if path == "sample.png" {
-                cx.load_image(
-                    path.to_owned(),
-                    ImageOrId::Image(image::load_from_memory_with_format(
-                        include_bytes!("../resources/sample-hut-400x300.png"),
-                        image::ImageFormat::Png,
-                    )
-                    .unwrap(), ImageFlags::REPEAT_X | ImageFlags::REPEAT_Y),
-                    ImageRetentionPolicy::DropWhenUnusedForOneFrame,
-                );
-            } else {
-                panic!();
-            }
-        });
->>>>>>> d898ea97
 
         Label::new(cx, "Any view can be styled with a background image. An Image view can be used to present a non-tiling background image.")
             .width(Stretch(1.0))
